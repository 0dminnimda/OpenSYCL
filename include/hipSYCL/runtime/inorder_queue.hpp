/*
 * This file is part of hipSYCL, a SYCL implementation based on CUDA/HIP
 *
 * Copyright (c) 2019-2020 Aksel Alpay and contributors
 * All rights reserved.
 *
 * Redistribution and use in source and binary forms, with or without
 * modification, are permitted provided that the following conditions are met:
 *
 * 1. Redistributions of source code must retain the above copyright notice, this
 *    list of conditions and the following disclaimer.
 * 2. Redistributions in binary form must reproduce the above copyright notice,
 *    this list of conditions and the following disclaimer in the documentation
 *    and/or other materials provided with the distribution.
 *
 * THIS SOFTWARE IS PROVIDED BY THE COPYRIGHT HOLDERS AND CONTRIBUTORS "AS IS" AND
 * ANY EXPRESS OR IMPLIED WARRANTIES, INCLUDING, BUT NOT LIMITED TO, THE IMPLIED
 * WARRANTIES OF MERCHANTABILITY AND FITNESS FOR A PARTICULAR PURPOSE ARE
 * DISCLAIMED. IN NO EVENT SHALL THE COPYRIGHT OWNER OR CONTRIBUTORS BE LIABLE FOR
 * ANY DIRECT, INDIRECT, INCIDENTAL, SPECIAL, EXEMPLARY, OR CONSEQUENTIAL DAMAGES
 * (INCLUDING, BUT NOT LIMITED TO, PROCUREMENT OF SUBSTITUTE GOODS OR SERVICES;
 * LOSS OF USE, DATA, OR PROFITS; OR BUSINESS INTERRUPTION) HOWEVER CAUSED AND
 * ON ANY THEORY OF LIABILITY, WHETHER IN CONTRACT, STRICT LIABILITY, OR TORT
 * (INCLUDING NEGLIGENCE OR OTHERWISE) ARISING IN ANY WAY OUT OF THE USE OF THIS
 * SOFTWARE, EVEN IF ADVISED OF THE POSSIBILITY OF SUCH DAMAGE.
 */

#ifndef HIPSYCL_INORDER_QUEUE_HPP
#define HIPSYCL_INORDER_QUEUE_HPP

#include <memory>
#include <string>

#include "dag_node.hpp"
#include "hints.hpp"
#include "operations.hpp"
#include "error.hpp"
#include "module_invoker.hpp"

namespace hipsycl {
namespace rt {

class inorder_queue
{
public:

  /// Inserts an event into the stream
  virtual std::shared_ptr<dag_node_event> insert_event() = 0;

<<<<<<< HEAD
  virtual result submit_memcpy(const memcpy_operation&, dag_node_ptr) = 0;
  virtual result submit_kernel(const kernel_operation&, dag_node_ptr) = 0;
  virtual result submit_prefetch(const prefetch_operation &, dag_node_ptr) = 0;
  virtual result submit_memset(const memset_operation&, dag_node_ptr) = 0;
=======
  virtual result submit_memcpy(memcpy_operation&) = 0;
  virtual result submit_kernel(kernel_operation&) = 0;
  virtual result submit_prefetch(prefetch_operation &) = 0;
  virtual result submit_memset(memset_operation&) = 0;
>>>>>>> 0433fc21
  
  /// Causes the queue to wait until an event on another queue has occured.
  /// the other queue must be from the same backend
  virtual result submit_queue_wait_for(std::shared_ptr<dag_node_event> evt) = 0;
  virtual result submit_external_wait_for(dag_node_ptr node) = 0;

  virtual device_id get_device() const = 0;
  /// Return native type if supported, nullptr otherwise
  virtual void* get_native_type() const = 0;

  /// Get a module invoker to launch kernels from module images,
  /// if the backend supports this. Returns nullptr if unsupported.
  virtual module_invoker* get_module_invoker() = 0;

  virtual ~inorder_queue(){}
};

}
}

#endif<|MERGE_RESOLUTION|>--- conflicted
+++ resolved
@@ -47,17 +47,10 @@
   /// Inserts an event into the stream
   virtual std::shared_ptr<dag_node_event> insert_event() = 0;
 
-<<<<<<< HEAD
-  virtual result submit_memcpy(const memcpy_operation&, dag_node_ptr) = 0;
-  virtual result submit_kernel(const kernel_operation&, dag_node_ptr) = 0;
-  virtual result submit_prefetch(const prefetch_operation &, dag_node_ptr) = 0;
-  virtual result submit_memset(const memset_operation&, dag_node_ptr) = 0;
-=======
-  virtual result submit_memcpy(memcpy_operation&) = 0;
-  virtual result submit_kernel(kernel_operation&) = 0;
-  virtual result submit_prefetch(prefetch_operation &) = 0;
-  virtual result submit_memset(memset_operation&) = 0;
->>>>>>> 0433fc21
+  virtual result submit_memcpy(memcpy_operation&, dag_node_ptr) = 0;
+  virtual result submit_kernel(kernel_operation&, dag_node_ptr) = 0;
+  virtual result submit_prefetch(prefetch_operation &, dag_node_ptr) = 0;
+  virtual result submit_memset(memset_operation&, dag_node_ptr) = 0;
   
   /// Causes the queue to wait until an event on another queue has occured.
   /// the other queue must be from the same backend
