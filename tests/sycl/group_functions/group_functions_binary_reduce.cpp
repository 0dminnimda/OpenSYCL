/*
 * This file is part of hipSYCL, a SYCL implementation based on CUDA/HIP
 *
 * Copyright (c) 2018-2020 Aksel Alpay and contributors
 * All rights reserved.
 *
 * Redistribution and use in source and binary forms, with or without
 * modification, are permitted provided that the following conditions are met:
 *
 * 1. Redistributions of source code must retain the above copyright notice,
 *    this list of conditions and the following disclaimer.
 * 2. Redistributions in binary form must reproduce the above copyright notice,
 *    this list of conditions and the following disclaimer in the documentation
 *    and/or other materials provided with the distribution.
 *
 * THIS SOFTWARE IS PROVIDED BY THE COPYRIGHT HOLDERS AND CONTRIBUTORS "AS IS"
 * AND ANY EXPRESS OR IMPLIED WARRANTIES, INCLUDING, BUT NOT LIMITED TO, THE
 * IMPLIED WARRANTIES OF MERCHANTABILITY AND FITNESS FOR A PARTICULAR PURPOSE
 * ARE DISCLAIMED. IN NO EVENT SHALL THE COPYRIGHT OWNER OR CONTRIBUTORS BE
 * LIABLE FOR ANY DIRECT, INDIRECT, INCIDENTAL, SPECIAL, EXEMPLARY, OR
 * CONSEQUENTIAL DAMAGES (INCLUDING, BUT NOT LIMITED TO, PROCUREMENT OF
 * SUBSTITUTE GOODS OR SERVICES; LOSS OF USE, DATA, OR PROFITS; OR BUSINESS
 * INTERRUPTION) HOWEVER CAUSED AND ON ANY THEORY OF LIABILITY, WHETHER IN
 * CONTRACT, STRICT LIABILITY, OR TORT (INCLUDING NEGLIGENCE OR OTHERWISE)
 * ARISING IN ANY WAY OUT OF THE USE OF THIS SOFTWARE, EVEN IF ADVISED OF THE
 * POSSIBILITY OF SUCH DAMAGE.
 */

#include "../sycl_test_suite.hpp"
#include "group_functions.hpp"

<<<<<<< HEAD
#ifdef HIPSYCL_ENABLE_GROUP_ALGORITHM_TESTS
=======
#include <cstddef>
>>>>>>> 12939b88

using namespace cl;

BOOST_FIXTURE_TEST_SUITE(group_functions_tests, reset_device_fixture)

BOOST_AUTO_TEST_CASE(group_x_of_local) {
  using T = char;

  const size_t elements_per_thread = 1;
  const auto   data_generator      = [](std::vector<T> &v, size_t local_size,
                                 size_t global_size) {
    detail::create_bool_test_data(v, local_size, global_size);
  };

  {
    const auto tested_function = [](auto acc, size_t global_linear_id, sycl::sub_group sg,
                                    auto g, T local_value) {
      acc[global_linear_id] = sycl::group_any_of(g, static_cast<bool>(local_value));
    };
    const auto validation_function = [](const std::vector<T> &vIn,
                                        const std::vector<T> &vOrig, size_t local_size,
                                        size_t global_size) {
      detail::check_binary_reduce<T, __LINE__>(vIn, local_size, global_size,
                                               std::vector<bool>{true, false, true, true},
                                               "any_of");
    };

    test_nd_group_function_1d<__LINE__, T>(elements_per_thread, data_generator,
                                           tested_function, validation_function);

    test_nd_group_function_2d<__LINE__, T>(elements_per_thread, data_generator,
                                           tested_function, validation_function);
  }

  {
    const auto tested_function = [](auto acc, size_t global_linear_id, sycl::sub_group sg,
                                    auto g, T local_value) {
      acc[global_linear_id] = sycl::group_all_of(g, static_cast<bool>(local_value));
    };
    const auto validation_function = [](const std::vector<T> &vIn,
                                        const std::vector<T> &vOrig, size_t local_size,
                                        size_t global_size) {
      detail::check_binary_reduce<T, __LINE__>(
          vIn, local_size, global_size, std::vector<bool>{false, false, false, true},
          "all_of");
    };

    test_nd_group_function_1d<__LINE__, T>(elements_per_thread, data_generator,
                                           tested_function, validation_function);

    test_nd_group_function_2d<__LINE__, T>(elements_per_thread, data_generator,
                                           tested_function, validation_function);
  }

  {
    const auto tested_function = [](auto acc, size_t global_linear_id, sycl::sub_group sg,
                                    auto g, T local_value) {
      acc[global_linear_id] = sycl::group_none_of(g, static_cast<bool>(local_value));
    };
    const auto validation_function = [](const std::vector<T> &vIn,
                                        const std::vector<T> &vOrig, size_t local_size,
                                        size_t global_size) {
      detail::check_binary_reduce<T, __LINE__>(
          vIn, local_size, global_size, std::vector<bool>{false, true, false, false},
          "none_of");
    };

    test_nd_group_function_1d<__LINE__, T>(elements_per_thread, data_generator,
                                           tested_function, validation_function);

    test_nd_group_function_2d<__LINE__, T>(elements_per_thread, data_generator,
                                           tested_function, validation_function);
  }
}

BOOST_AUTO_TEST_CASE(group_x_of_ptr) {
  using T = char;

  const size_t elements_per_thread = 3;
  const auto   data_generator      = [](std::vector<T> &v, size_t local_size,
                                 size_t global_size) {
    detail::create_bool_test_data(v, local_size * 2, global_size * 2);
  };

  {
    const auto tested_function = [](auto acc, size_t global_linear_id, sycl::sub_group sg,
                                    auto g, T local_value) {
      auto local_size  = g.get_local_range().size();
      auto global_size = 4 * local_size;
      auto start = acc.get_pointer() + (global_linear_id / local_size) * local_size * 2;
      auto end   = start + local_size * 2;

      auto local = sycl::detail::any_of(g, start.get(), end.get());
      sycl::group_barrier(g);
      acc[global_linear_id + 2 * 4 * local_size] = local;
    };
    const auto validation_function = [](const std::vector<T> &vIn,
                                        const std::vector<T> &vOrig, size_t local_size,
                                        size_t global_size) {
      detail::check_binary_reduce<T, __LINE__>(vIn, local_size, global_size,
                                               std::vector<bool>{true, false, true, true},
                                               "any_of", 0, 2 * global_size);
    };

    test_nd_group_function_1d<__LINE__, T>(elements_per_thread, data_generator,
                                           tested_function, validation_function);

    test_nd_group_function_2d<__LINE__, T>(elements_per_thread, data_generator,
                                           tested_function, validation_function);
  }

  {
    const auto tested_function = [](auto acc, size_t global_linear_id, sycl::sub_group sg,
                                    auto g, T local_value) {
      auto local_size  = g.get_local_range().size();
      auto global_size = 4 * local_size;
      auto start = acc.get_pointer() + (global_linear_id / local_size) * local_size * 2;
      auto end   = start + local_size * 2;

      auto local = sycl::detail::all_of(g, start.get(), end.get());
      sycl::group_barrier(g);
      acc[global_linear_id + 2 * global_size] = local;
    };
    const auto validation_function = [](const std::vector<T> &vIn,
                                        const std::vector<T> &vOrig, size_t local_size,
                                        size_t global_size) {
      detail::check_binary_reduce<T, __LINE__>(
          vIn, local_size, global_size, std::vector<bool>{false, false, false, true},
          "all_of", 0, 2 * global_size);
    };

    test_nd_group_function_1d<__LINE__, T>(elements_per_thread, data_generator,
                                           tested_function, validation_function);

    test_nd_group_function_2d<__LINE__, T>(elements_per_thread, data_generator,
                                           tested_function, validation_function);
  }

  {
    const auto tested_function = [](auto acc, size_t global_linear_id, sycl::sub_group sg,
                                    auto g, T local_value) {
      auto local_size  = g.get_local_range().size();
      auto global_size = 4 * local_size;
      auto start = acc.get_pointer() + (global_linear_id / local_size) * local_size * 2;
      auto end   = start + local_size * 2;

      auto local = sycl::detail::none_of(g, start.get(), end.get());
      sycl::group_barrier(g);
      acc[global_linear_id + 2 * global_size] = local;
    };
    const auto validation_function = [](const std::vector<T> &vIn,
                                        const std::vector<T> &vOrig, size_t local_size,
                                        size_t global_size) {
      detail::check_binary_reduce<T, __LINE__>(
          vIn, local_size, global_size, std::vector<bool>{false, true, false, false},
          "none_of", 0, 2 * global_size);
    };

    test_nd_group_function_1d<__LINE__, T>(elements_per_thread, data_generator,
                                           tested_function, validation_function);

    test_nd_group_function_2d<__LINE__, T>(elements_per_thread, data_generator,
                                           tested_function, validation_function);
  }
}

#if defined(HIPSYCL_PLATFORM_CUDA) || defined(HIPSYCL_PLATFORM_HIP)
BOOST_AUTO_TEST_CASE(sub_group_x_of_local) {
  using T = char;

  const size_t   elements_per_thread = 1;
  const uint32_t subgroup_size       = static_cast<uint32_t>(warpSize);

  const auto data_generator = [](std::vector<T> &v, size_t local_size,
                                 size_t global_size) {
    detail::create_bool_test_data(v, local_size, global_size);
  };

  {
    const auto tested_function = [](auto acc, size_t global_linear_id, sycl::sub_group sg,
                                    auto g, T local_value) {
      acc[global_linear_id] = sycl::group_any_of(sg, static_cast<bool>(local_value));
    };
    const auto validation_function = [](const std::vector<T> &vIn,
                                        const std::vector<T> &vOrig, size_t local_size,
                                        size_t global_size) {
      detail::check_binary_reduce<T, __LINE__>(vIn, local_size, global_size,
                                               std::vector<bool>{true, false, true, true},
                                               "any_of", subgroup_size);
    };

    test_nd_group_function_1d<__LINE__, T>(elements_per_thread, data_generator,
                                           tested_function, validation_function);
  }

  {
    const auto tested_function = [](auto acc, size_t global_linear_id, sycl::sub_group sg,
                                    auto g, T local_value) {
      acc[global_linear_id] = sycl::group_all_of(sg, static_cast<bool>(local_value));
    };
    const auto validation_function = [](const std::vector<T> &vIn,
                                        const std::vector<T> &vOrig, size_t local_size,
                                        size_t global_size) {
      detail::check_binary_reduce<T, __LINE__>(
          vIn, local_size, global_size, std::vector<bool>{false, false, false, true},
          "all_of", subgroup_size);
    };

    test_nd_group_function_1d<__LINE__, T>(elements_per_thread, data_generator,
                                           tested_function, validation_function);
  }

  {
    const auto tested_function = [](auto acc, size_t global_linear_id, sycl::sub_group sg,
                                    auto g, T local_value) {
      acc[global_linear_id] = sycl::group_none_of(sg, static_cast<bool>(local_value));
    };
    const auto validation_function = [](const std::vector<T> &vIn,
                                        const std::vector<T> &vOrig, size_t local_size,
                                        size_t global_size) {
      detail::check_binary_reduce<T, __LINE__>(
          vIn, local_size, global_size, std::vector<bool>{false, true, false, false},
          "none_of", subgroup_size);
    };

    test_nd_group_function_1d<__LINE__, T>(elements_per_thread, data_generator,
                                           tested_function, validation_function);
  }
}
#endif

BOOST_AUTO_TEST_CASE(group_x_of_ptr_function) {
  using T = char;

  const size_t elements_per_thread = 3;
  const auto   data_generator      = [](std::vector<T> &v, size_t local_size,
                                 size_t global_size) {
    detail::create_bool_test_data(v, local_size * 2, global_size * 2);
  };

  {
    const auto tested_function = [](auto acc, size_t global_linear_id, sycl::sub_group sg,
                                    auto g, T local_value) {
      auto local_size  = g.get_local_range().size();
      auto global_size = 4 * local_size;
      auto start = acc.get_pointer() + (global_linear_id / local_size) * local_size * 2;
      auto end   = start + local_size * 2;

      auto local = sycl::detail::any_of(g, start.get(), end.get(), std::logical_not<T>());
      sycl::group_barrier(g);
      acc[global_linear_id + 2 * global_size] = local;
    };
    const auto validation_function = [](const std::vector<T> &vIn,
                                        const std::vector<T> &vOrig, size_t local_size,
                                        size_t global_size) {
      detail::check_binary_reduce<T, __LINE__>(vIn, local_size, global_size,
                                               std::vector<bool>{true, true, true, false},
                                               "any_of", 0, 2 * global_size);
    };

    test_nd_group_function_1d<__LINE__, T>(elements_per_thread, data_generator,
                                           tested_function, validation_function);

    test_nd_group_function_2d<__LINE__, T>(elements_per_thread, data_generator,
                                           tested_function, validation_function);
  }

  {
    const auto tested_function = [](auto acc, size_t global_linear_id, sycl::sub_group sg,
                                    auto g, T local_value) {
      auto local_size  = g.get_local_range().size();
      auto global_size = 4 * local_size;
      auto start = acc.get_pointer() + (global_linear_id / local_size) * local_size * 2;
      auto end   = start + local_size * 2;

      auto local = sycl::detail::all_of(g, start.get(), end.get(), std::logical_not<T>());
      sycl::group_barrier(g);
      acc[global_linear_id + 2 * global_size] = local;
    };
    const auto validation_function = [](const std::vector<T> &vIn,
                                        const std::vector<T> &vOrig, size_t local_size,
                                        size_t global_size) {
      detail::check_binary_reduce<T, __LINE__>(
          vIn, local_size, global_size, std::vector<bool>{false, true, false, false},
          "all_of", 0, 2 * global_size);
    };

    test_nd_group_function_1d<__LINE__, T>(elements_per_thread, data_generator,
                                           tested_function, validation_function);

    test_nd_group_function_2d<__LINE__, T>(elements_per_thread, data_generator,
                                           tested_function, validation_function);
  }

  {
    const auto tested_function = [](auto acc, size_t global_linear_id, sycl::sub_group sg,
                                    auto g, T local_value) {
      auto local_size  = g.get_local_range().size();
      auto global_size = 4 * local_size;
      auto start = acc.get_pointer() + (global_linear_id / local_size) * local_size * 2;
      auto end   = start + local_size * 2;

      auto local =
          sycl::detail::none_of(g, start.get(), end.get(), std::logical_not<T>());
      sycl::group_barrier(g);
      acc[global_linear_id + 2 * global_size] = local;
    };
    const auto validation_function = [](const std::vector<T> &vIn,
                                        const std::vector<T> &vOrig, size_t local_size,
                                        size_t global_size) {
      detail::check_binary_reduce<T, __LINE__>(
          vIn, local_size, global_size, std::vector<bool>{false, false, false, true},
          "none_of", 0, 2 * global_size);
    };

    test_nd_group_function_1d<__LINE__, T>(elements_per_thread, data_generator,
                                           tested_function, validation_function);

    test_nd_group_function_2d<__LINE__, T>(elements_per_thread, data_generator,
                                           tested_function, validation_function);
  }
}

BOOST_AUTO_TEST_CASE(group_x_of_function) {
  using T = char;

  const size_t elements_per_thread = 1;
  const auto   data_generator      = [](std::vector<T> &v, size_t local_size,
                                 size_t global_size) {
    detail::create_bool_test_data(v, local_size, global_size);
  };

  {
    const auto tested_function = [](auto acc, size_t global_linear_id, sycl::sub_group sg,
                                    auto g, T local_value) {
      acc[global_linear_id] =
          sycl::group_any_of(g, static_cast<bool>(local_value), std::logical_not<T>());
    };
    const auto validation_function = [](const std::vector<T> &vIn,
                                        const std::vector<T> &vOrig, size_t local_size,
                                        size_t global_size) {
      detail::check_binary_reduce<T, __LINE__>(vIn, local_size, global_size,
                                               std::vector<bool>{true, true, true, false},
                                               "any_of");
    };

    test_nd_group_function_1d<__LINE__, T>(elements_per_thread, data_generator,
                                           tested_function, validation_function);

    test_nd_group_function_2d<__LINE__, T>(elements_per_thread, data_generator,
                                           tested_function, validation_function);
  }

  {
    const auto tested_function = [](auto acc, size_t global_linear_id, sycl::sub_group sg,
                                    auto g, T local_value) {
      acc[global_linear_id] =
          sycl::group_all_of(g, static_cast<bool>(local_value), std::logical_not<T>());
    };
    const auto validation_function = [](const std::vector<T> &vIn,
                                        const std::vector<T> &vOrig, size_t local_size,
                                        size_t global_size) {
      detail::check_binary_reduce<T, __LINE__>(
          vIn, local_size, global_size, std::vector<bool>{false, true, false, false},
          "all_of");
    };

    test_nd_group_function_1d<__LINE__, T>(elements_per_thread, data_generator,
                                           tested_function, validation_function);

    test_nd_group_function_2d<__LINE__, T>(elements_per_thread, data_generator,
                                           tested_function, validation_function);
  }

  {
    const auto tested_function = [](auto acc, size_t global_linear_id, sycl::sub_group sg,
                                    auto g, T local_value) {
      acc[global_linear_id] =
          sycl::group_none_of(g, static_cast<bool>(local_value), std::logical_not<T>());
    };
    const auto validation_function = [](const std::vector<T> &vIn,
                                        const std::vector<T> &vOrig, size_t local_size,
                                        size_t global_size) {
      detail::check_binary_reduce<T, __LINE__>(
          vIn, local_size, global_size, std::vector<bool>{false, false, false, true},
          "none_of");
    };

    test_nd_group_function_1d<__LINE__, T>(elements_per_thread, data_generator,
                                           tested_function, validation_function);

    test_nd_group_function_2d<__LINE__, T>(elements_per_thread, data_generator,
                                           tested_function, validation_function);
  }
}

#if defined(HIPSYCL_PLATFORM_CUDA) || defined(HIPSYCL_PLATFORM_HIP)
BOOST_AUTO_TEST_CASE(sub_group_x_of_function) {
  using T = char;

  const size_t   elements_per_thread = 1;
  const uint32_t subgroup_size       = static_cast<uint32_t>(warpSize);

  const auto data_generator = [](std::vector<T> &v, size_t local_size,
                                 size_t global_size) {
    detail::create_bool_test_data(v, local_size, global_size);
  };

  {
    const auto tested_function = [](auto acc, size_t global_linear_id, sycl::sub_group sg,
                                    auto g, T local_value) {
      acc[global_linear_id] =
          sycl::group_any_of(sg, static_cast<bool>(local_value), std::logical_not<T>());
    };
    const auto validation_function = [](const std::vector<T> &vIn,
                                        const std::vector<T> &vOrig, size_t local_size,
                                        size_t global_size) {
      detail::check_binary_reduce<T, __LINE__>(vIn, local_size, global_size,
                                               std::vector<bool>{true, true, true, false},
                                               "any_of", subgroup_size);
    };

    test_nd_group_function_1d<__LINE__, T>(elements_per_thread, data_generator,
                                           tested_function, validation_function);
  }

  {
    const auto tested_function = [](auto acc, size_t global_linear_id, sycl::sub_group sg,
                                    auto g, T local_value) {
      acc[global_linear_id] =
          sycl::group_all_of(sg, static_cast<bool>(local_value), std::logical_not<T>());
    };
    const auto validation_function = [](const std::vector<T> &vIn,
                                        const std::vector<T> &vOrig, size_t local_size,
                                        size_t global_size) {
      detail::check_binary_reduce<T, __LINE__>(
          vIn, local_size, global_size, std::vector<bool>{false, true, false, false},
          "all_of", subgroup_size);
    };

    test_nd_group_function_1d<__LINE__, T>(elements_per_thread, data_generator,
                                           tested_function, validation_function);
  }

  {
    const auto tested_function = [](auto acc, size_t global_linear_id, sycl::sub_group sg,
                                    auto g, T local_value) {
      acc[global_linear_id] =
          sycl::group_none_of(sg, static_cast<bool>(local_value), std::logical_not<T>());
    };
    const auto validation_function = [](const std::vector<T> &vIn,
                                        const std::vector<T> &vOrig, size_t local_size,
                                        size_t global_size) {
      detail::check_binary_reduce<T, __LINE__>(
          vIn, local_size, global_size, std::vector<bool>{false, false, false, true},
          "none_of", subgroup_size);
    };

    test_nd_group_function_1d<__LINE__, T>(elements_per_thread, data_generator,
                                           tested_function, validation_function);
  }
}
#endif
BOOST_AUTO_TEST_SUITE_END()

#endif<|MERGE_RESOLUTION|>--- conflicted
+++ resolved
@@ -26,14 +26,12 @@
  * POSSIBILITY OF SUCH DAMAGE.
  */
 
+#include <cstddef>
+
 #include "../sycl_test_suite.hpp"
 #include "group_functions.hpp"
 
-<<<<<<< HEAD
 #ifdef HIPSYCL_ENABLE_GROUP_ALGORITHM_TESTS
-=======
-#include <cstddef>
->>>>>>> 12939b88
 
 using namespace cl;
 
