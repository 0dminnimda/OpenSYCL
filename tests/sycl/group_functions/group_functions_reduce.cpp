/*
 * This file is part of hipSYCL, a SYCL implementation based on CUDA/HIP
 *
 * Copyright (c) 2018-2020 Aksel Alpay and contributors
 * All rights reserved.
 *
 * Redistribution and use in source and binary forms, with or without
 * modification, are permitted provided that the following conditions are met:
 *
 * 1. Redistributions of source code must retain the above copyright notice, this
 *    list of conditions and the following disclaimer.
 * 2. Redistributions in binary form must reproduce the above copyright notice,
 *    this list of conditions and the following disclaimer in the documentation
 *    and/or other materials provided with the distribution.
 *
 * THIS SOFTWARE IS PROVIDED BY THE COPYRIGHT HOLDERS AND CONTRIBUTORS "AS IS" AND
 * ANY EXPRESS OR IMPLIED WARRANTIES, INCLUDING, BUT NOT LIMITED TO, THE IMPLIED
 * WARRANTIES OF MERCHANTABILITY AND FITNESS FOR A PARTICULAR PURPOSE ARE
 * DISCLAIMED. IN NO EVENT SHALL THE COPYRIGHT OWNER OR CONTRIBUTORS BE LIABLE FOR
 * ANY DIRECT, INDIRECT, INCIDENTAL, SPECIAL, EXEMPLARY, OR CONSEQUENTIAL DAMAGES
 * (INCLUDING, BUT NOT LIMITED TO, PROCUREMENT OF SUBSTITUTE GOODS OR SERVICES;
 * LOSS OF USE, DATA, OR PROFITS; OR BUSINESS INTERRUPTION) HOWEVER CAUSED AND
 * ON ANY THEORY OF LIABILITY, WHETHER IN CONTRACT, STRICT LIABILITY, OR TORT
 * (INCLUDING NEGLIGENCE OR OTHERWISE) ARISING IN ANY WAY OUT OF THE USE OF THIS
 * SOFTWARE, EVEN IF ADVISED OF THE POSSIBILITY OF SUCH DAMAGE.
 */

#include "../sycl_test_suite.hpp"
#include "group_functions.hpp"

#ifdef HIPSYCL_ENABLE_GROUP_ALGORITHM_TESTS

BOOST_FIXTURE_TEST_SUITE(group_functions_tests, reset_device_fixture)

BOOST_AUTO_TEST_CASE_TEMPLATE(group_reduce_mul, T, test_types) {
  const size_t elements_per_thread = 1;
  const auto   data_generator      = [](std::vector<T> &v, size_t local_size,
                                 size_t global_size) {
    for (size_t i = 0; i < v.size(); ++i)
      v[i] = (i % local_size == 0) ? T{static_cast<T>(2)} : T{static_cast<T>(1)};
  };

  {
    const auto tested_function = [](auto acc, size_t global_linear_id, sycl::sub_group sg,
                                    auto g, T local_value) {
      acc[global_linear_id] = sycl::reduce_over_group(g, local_value, std::multiplies<T>());
    };
    const auto validation_function = [](const std::vector<T> &vIn,
                                        const std::vector<T> &vOrig, size_t local_size,
                                        size_t global_size) {
      for (size_t i = 0; i < global_size / local_size; ++i) {
        T expected = vOrig[i * local_size];
        for (size_t j = 1; j < local_size; ++j)
          expected = expected * vOrig[i * local_size + j];

        for (size_t j = 0; j < local_size; ++j) {
          T computed = vIn[i * local_size + j];
          BOOST_TEST(detail::compare_type(expected, computed),
                     detail::type_to_string(computed)
                         << " at position " << j << " instead of "
                         << detail::type_to_string(expected) << " for group " << i
                         << " for local_size " << local_size
                         << " and case: no init multiplication");
          if (!detail::compare_type(expected, computed))
            break;
        }
      }
    };

    test_nd_group_function_1d<__LINE__, T>(elements_per_thread, data_generator,
                                           tested_function, validation_function);

    test_nd_group_function_2d<__LINE__, T>(elements_per_thread, data_generator,
                                           tested_function, validation_function);
  }
}

BOOST_AUTO_TEST_CASE_TEMPLATE(group_reduce, T, test_types) {
  const size_t elements_per_thread = 1;
  const auto   data_generator      = [](std::vector<T> &v, size_t local_size,
                                 size_t global_size) {
    for (size_t i = 0; i < v.size(); ++i)
      v[i] =
          detail::initialize_type<T>(i) + detail::get_offset<T>(global_size, global_size);
  };

  {
    const auto tested_function = [](auto acc, size_t global_linear_id, sycl::sub_group sg,
                                    auto g, T local_value) {
      acc[global_linear_id] = sycl::reduce_over_group(g, local_value, std::plus<T>());
    };
    const auto validation_function = [](const std::vector<T> &vIn,
                                        const std::vector<T> &vOrig, size_t local_size,
                                        size_t global_size) {
      for (size_t i = 0; i < global_size / local_size; ++i) {
        T expected = T{};
        for (size_t j = 0; j < local_size; ++j)
          expected = expected + vOrig[i * local_size + j];

        for (size_t j = 0; j < local_size; ++j) {
          T computed = vIn[i * local_size + j];
          BOOST_TEST(detail::compare_type(expected, computed),
                     detail::type_to_string(computed)
                         << " at position " << j << " instead of "
                         << detail::type_to_string(expected) << " for group " << i
                         << " for local_size " << local_size << " and case: no init");
          if (!detail::compare_type(expected, computed))
            break;
        }
      }
    };

    test_nd_group_function_1d<__LINE__, T>(elements_per_thread, data_generator,
                                           tested_function, validation_function);

    test_nd_group_function_2d<__LINE__, T>(elements_per_thread, data_generator,
                                           tested_function, validation_function);
  }

  {
    const auto tested_function = [](auto acc, size_t global_linear_id, sycl::sub_group sg,
                                    auto g, T local_value) {
      acc[global_linear_id] = sycl::reduce_over_group(
          g, local_value, detail::initialize_type<T>(10), std::plus<T>());
    };
    const auto validation_function = [](const std::vector<T> &vIn,
                                        const std::vector<T> &vOrig, size_t local_size,
                                        size_t global_size) {
      for (size_t i = 0; i < global_size / local_size; ++i) {
        T expected = detail::initialize_type<T>(10);
        for (size_t j = 0; j < local_size; ++j)
          expected = expected + vOrig[i * local_size + j];

        for (size_t j = 0; j < local_size; ++j) {
          T computed = vIn[i * local_size + j];
          BOOST_TEST(detail::compare_type(expected, computed),
                     detail::type_to_string(computed)
                         << " at position " << j << " instead of "
                         << detail::type_to_string(expected) << " for group " << i
                         << " for local_size " << local_size << " and case: init");
          if (!detail::compare_type(expected, computed))
            break;
        }
      }
    };

    test_nd_group_function_1d<__LINE__, T>(elements_per_thread, data_generator,
                                           tested_function, validation_function);

    test_nd_group_function_2d<__LINE__, T>(elements_per_thread, data_generator,
                                           tested_function, validation_function);
  }
}

BOOST_AUTO_TEST_CASE_TEMPLATE(group_reduce_ptr, T, test_types) {
  const size_t elements_per_thread = 3;
  const auto   data_generator      = [](std::vector<T> &v, size_t local_size,
                                 size_t global_size) {
    for (size_t i = 0; i < v.size(); ++i)
      v[i] = detail::initialize_type<T>(i) +
             detail::get_offset<T>(global_size * elements_per_thread, local_size * 2);
  };

  {
    const auto tested_function = [](auto acc, size_t global_linear_id, sycl::sub_group sg,
                                    auto g, T local_value) {
      auto local_size  = g.get_local_range().size();
      auto global_size = local_size * 4;
      auto start = acc.get_pointer() + (global_linear_id / local_size) * local_size * 2;
      auto end   = start + local_size * 2;

      T local = sycl::joint_reduce(g, start.get(), end.get(), std::plus<T>());
      sycl::group_barrier(g);
      acc[global_linear_id + 2 * global_size] = local;
    };
    const auto validation_function = [](const std::vector<T> &vIn,
                                        const std::vector<T> &vOrig, size_t local_size,
                                        size_t global_size) {
      for (size_t i = 0; i < global_size / local_size; ++i) {
        T expected = T{};
        for (size_t j = 0; j < local_size * 2; ++j)
          expected = expected + vOrig[i * 2 * local_size + j];

        T computed = vIn[2 * global_size + i * local_size];
        BOOST_TEST(detail::compare_type(expected, computed),
                   detail::type_to_string(computed)
                       << " at position " << i << " instead of "
                       << detail::type_to_string(expected) << " for local_size "
                       << local_size << " and case: no init");
        if (!detail::compare_type(expected, computed))
          break;
      }
    };

    test_nd_group_function_1d<__LINE__, T>(elements_per_thread, data_generator,
                                           tested_function, validation_function);

    test_nd_group_function_2d<__LINE__, T>(elements_per_thread, data_generator,
                                           tested_function, validation_function);
  }

  {
    const auto tested_function = [](auto acc, size_t global_linear_id, sycl::sub_group sg,
                                    auto g, T local_value) {
      auto local_size  = g.get_local_range().size();
      auto global_size = local_size * 4;
      auto start = acc.get_pointer() + (global_linear_id / local_size) * local_size * 2;
      auto end   = start + local_size * 2;

      T local = sycl::joint_reduce(g, start.get(), end.get(),
                                     detail::initialize_type<T>(10), std::plus<T>());
      sycl::group_barrier(g);
      acc[global_linear_id + 2 * global_size] = local;
    };
    const auto validation_function = [](const std::vector<T> &vIn,
                                        const std::vector<T> &vOrig, size_t local_size,
                                        size_t global_size) {
      for (size_t i = 0; i < global_size / local_size; ++i) {
        T expected = detail::initialize_type<T>(10);
        for (size_t j = 0; j < local_size * 2; ++j)
          expected = expected + vOrig[i * 2 * local_size + j];

        T computed = vIn[i * local_size + 2 * global_size];
        BOOST_TEST(detail::compare_type(expected, computed),
                   detail::type_to_string(computed)
                       << " at position " << i << " instead of "
                       << detail::type_to_string(expected) << " for local_size "
                       << local_size << " and case: init");
        if (!detail::compare_type(expected, computed))
          break;
      }
    };

    test_nd_group_function_1d<__LINE__, T>(elements_per_thread, data_generator,
                                           tested_function, validation_function);

    test_nd_group_function_2d<__LINE__, T>(elements_per_thread, data_generator,
                                           tested_function, validation_function);
  }
}

#if defined(HIPSYCL_PLATFORM_CUDA) || defined(HIPSYCL_PLATFORM_HIP)
BOOST_AUTO_TEST_CASE_TEMPLATE(sub_group_reduce, T, test_types) {
<<<<<<< HEAD
  const uint32_t subgroup_size = static_cast<uint32_t>(warpSize);

=======
>>>>>>> ee8cd86f
  const size_t   elements_per_thread = 1;
  const auto     data_generator      = [](std::vector<T> &v, size_t local_size,
                                 size_t global_size) {
    for (size_t i = 0; i < v.size(); ++i)
      v[i] =
          detail::initialize_type<T>(i) + detail::get_offset<T>(global_size, global_size);
  };

  {
    const auto tested_function = [](auto acc, size_t global_linear_id, sycl::sub_group sg,
                                    auto g, T local_value) {
      acc[global_linear_id] = sycl::reduce_over_group(sg, local_value, std::plus<T>());
    };
    const auto validation_function = [](const std::vector<T> &vIn,
                                        const std::vector<T> &vOrig, size_t local_size,
                                        size_t global_size) {
      for (size_t i = 0; i < global_size / local_size; ++i) {
        T    expected         = T{};
<<<<<<< HEAD
        auto actual_warp_size = local_size < subgroup_size ? local_size : subgroup_size;
=======
        auto actual_warp_size = local_size < __hipsycl_warp_size ? local_size : __hipsycl_warp_size;
>>>>>>> ee8cd86f
        for (size_t j = 0; j < actual_warp_size; ++j)
          expected = expected + vOrig[i * local_size + j];

        T computed = vIn[i * local_size];
        BOOST_TEST(detail::compare_type(expected, computed),
                   detail::type_to_string(computed)
                       << " at position " << i << " instead of "
                       << detail::type_to_string(expected) << " for local_size "
                       << local_size << " and case: no init");
        if (!detail::compare_type(expected, computed))
          break;
      }
    };

    test_nd_group_function_1d<__LINE__, T>(elements_per_thread, data_generator,
                                           tested_function, validation_function);
  }

  {
    const auto tested_function = [](auto acc, size_t global_linear_id, sycl::sub_group sg,
                                    auto g, T local_value) {
      acc[global_linear_id] = sycl::reduce_over_group(
          sg, local_value, detail::initialize_type<T>(10), std::plus<T>());
    };
    const auto validation_function = [](const std::vector<T> &vIn,
                                        const std::vector<T> &vOrig, size_t local_size,
                                        size_t global_size) {
      for (size_t i = 0; i < global_size / local_size; ++i) {
        T    expected         = detail::initialize_type<T>(10);
<<<<<<< HEAD
        auto actual_warp_size = local_size < subgroup_size ? local_size : subgroup_size;
=======
        auto actual_warp_size = local_size < __hipsycl_warp_size ? local_size : __hipsycl_warp_size;
>>>>>>> ee8cd86f
        for (size_t j = 0; j < actual_warp_size; ++j)
          expected = expected + vOrig[i * local_size + j];

        T computed = vIn[i * local_size];
        BOOST_TEST(detail::compare_type(expected, computed),
                   detail::type_to_string(computed)
                       << " at position " << i << " instead of "
                       << detail::type_to_string(expected) << " for local_size "
                       << local_size << " and case: init");
        if (!detail::compare_type(expected, computed))
          break;
      }
    };

    test_nd_group_function_1d<__LINE__, T>(elements_per_thread, data_generator,
                                           tested_function, validation_function);
  }
}
#endif

BOOST_AUTO_TEST_SUITE_END()

#endif<|MERGE_RESOLUTION|>--- conflicted
+++ resolved
@@ -241,11 +241,6 @@
 
 #if defined(HIPSYCL_PLATFORM_CUDA) || defined(HIPSYCL_PLATFORM_HIP)
 BOOST_AUTO_TEST_CASE_TEMPLATE(sub_group_reduce, T, test_types) {
-<<<<<<< HEAD
-  const uint32_t subgroup_size = static_cast<uint32_t>(warpSize);
-
-=======
->>>>>>> ee8cd86f
   const size_t   elements_per_thread = 1;
   const auto     data_generator      = [](std::vector<T> &v, size_t local_size,
                                  size_t global_size) {
@@ -264,11 +259,7 @@
                                         size_t global_size) {
       for (size_t i = 0; i < global_size / local_size; ++i) {
         T    expected         = T{};
-<<<<<<< HEAD
-        auto actual_warp_size = local_size < subgroup_size ? local_size : subgroup_size;
-=======
         auto actual_warp_size = local_size < __hipsycl_warp_size ? local_size : __hipsycl_warp_size;
->>>>>>> ee8cd86f
         for (size_t j = 0; j < actual_warp_size; ++j)
           expected = expected + vOrig[i * local_size + j];
 
@@ -298,11 +289,7 @@
                                         size_t global_size) {
       for (size_t i = 0; i < global_size / local_size; ++i) {
         T    expected         = detail::initialize_type<T>(10);
-<<<<<<< HEAD
-        auto actual_warp_size = local_size < subgroup_size ? local_size : subgroup_size;
-=======
         auto actual_warp_size = local_size < __hipsycl_warp_size ? local_size : __hipsycl_warp_size;
->>>>>>> ee8cd86f
         for (size_t j = 0; j < actual_warp_size; ++j)
           expected = expected + vOrig[i * local_size + j];
 
